--- conflicted
+++ resolved
@@ -1,10 +1,6 @@
 from typing import Dict, List, NoReturn, Sequence, Union
 
 from torchgen.api.types import (
-<<<<<<< HEAD
-    ListCType,
-=======
->>>>>>> 0e20ea4a
     BaseCType,
     Binding,
     boolT,
@@ -13,7 +9,6 @@
     Expr,
     intArrayRefT,
     iOptTensorListRefT,
-    iTensorListRefT,
     layoutT,
     ListCType,
     longT,
@@ -25,17 +20,12 @@
     optionalIntArrayRefT,
     optionalScalarRefT,
     optionalTensorRefT,
-<<<<<<< HEAD
-    iOptTensorListRefT,
-=======
     scalar_t,
->>>>>>> 0e20ea4a
     scalarT,
     scalarTypeT,
     SpecialArgName,
     symIntArrayRefT,
     SymIntT,
-    tensorListT,
     tensorOptionsT,
     tensorT,
     VectorCType,
