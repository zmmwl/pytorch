--- conflicted
+++ resolved
@@ -1,397 +1,3 @@
-<<<<<<< HEAD
-import torch
-from torch.nn import Module
-from .observer import MovingAverageMinMaxObserver, HistogramObserver, MovingAveragePerChannelMinMaxObserver, _with_args
-import re
-from abc import ABC, abstractmethod
-from typing import Any, Tuple
-
-def _is_per_channel(qscheme: 'torch.qscheme') -> bool:
-    return qscheme in [torch.per_channel_symmetric, torch.per_channel_affine]
-
-def _is_per_tensor(qscheme: 'torch.qscheme') -> bool:
-    return qscheme in [torch.per_tensor_symmetric, torch.per_tensor_affine]
-
-def _is_symmetric_quant(qscheme: 'torch.qscheme') -> bool:
-    return qscheme in [torch.per_tensor_symmetric, torch.per_channel_symmetric]
-
-class FakeQuantizeBase(ABC, Module):
-    r""" Base fake quantize module
-    Any fake quantize implementation should derive from this class.
-
-    Concrete fake quantize module should follow the same API. In forward, they will update
-    the statistics of the observed Tensor and fake quantize the input. They should also provide a
-    `calculate_qparams` function that computes the quantization parameters given
-    the collected statistics.
-
-    """
-
-    fake_quant_enabled: torch.Tensor
-    observer_enabled: torch.Tensor
-
-    def __init__(self):
-        super().__init__()
-        # fake_quant_enabled and observer_enabled are buffers to support their
-        # replication in DDP. Data type is uint8 because NCCL does not support
-        # bool tensors.
-        self.register_buffer('fake_quant_enabled', torch.tensor([1], dtype=torch.uint8))
-        self.register_buffer('observer_enabled', torch.tensor([1], dtype=torch.uint8))
-
-    @abstractmethod
-    def forward(self, x):
-        pass
-
-    @abstractmethod
-    def calculate_qparams(self, **kwargs):
-        pass
-
-    @torch.jit.export
-    def enable_fake_quant(self, enabled: bool = True) -> None:
-        self.fake_quant_enabled[0] = 1 if enabled else 0
-
-    @torch.jit.export
-    def disable_fake_quant(self):
-        self.enable_fake_quant(False)
-
-    @torch.jit.export
-    def enable_observer(self, enabled: bool = True) -> None:
-        self.observer_enabled[0] = 1 if enabled else 0
-
-    @torch.jit.export
-    def disable_observer(self):
-        self.enable_observer(False)
-
-    with_args = classmethod(_with_args)
-
-class FakeQuantize(FakeQuantizeBase):
-    r""" Simulate the quantize and dequantize operations in training time.
-    The output of this module is given by
-
-    x_out = (clamp(round(x/scale + zero_point), quant_min, quant_max)-zero_point)*scale
-
-
-
-    * :attr:`scale` defines the scale factor used for quantization.
-
-    * :attr:`zero_point` specifies the quantized value to which 0 in floating point maps to
-
-    * :attr:`quant_min` specifies the minimum allowable quantized value.
-
-    * :attr:`quant_max` specifies the maximum allowable quantized value.
-
-    * :attr:`fake_quant_enable` controls the application of fake quantization on tensors, note that
-      statistics can still be updated.
-
-    * :attr:`observer_enable` controls statistics collection on tensors
-
-    * :attr:`dtype` specifies the quantized dtype that is being emulated with fake-quantization,
-                    allowable values are torch.qint8 and torch.quint8. The values of quant_min and
-                    quant_max should be chosen to be consistent with the dtype
-
-
-    Args:
-        observer (module): Module for observing statistics on input tensors and calculating scale
-                           and zero-point.
-        quant_min (int): The minimum allowable quantized value.
-        quant_max (int): The maximum allowable quantized value.
-        observer_kwargs (optional): Arguments for the observer module
-
-    Attributes:
-        observer (Module): User provided module that collects statistics on the input tensor and
-                           provides a method to calculate scale and zero-point.
-
-    """
-
-    scale: torch.Tensor
-    zero_point: torch.Tensor
-
-    def __init__(self, observer=MovingAverageMinMaxObserver, quant_min=0, quant_max=255, **observer_kwargs):
-        super().__init__()
-        assert quant_min <= quant_max, \
-            'quant_min must be less than or equal to quant_max'
-        self.quant_min = quant_min
-        self.quant_max = quant_max
-        self.activation_post_process = observer(**observer_kwargs)
-        assert torch.iinfo(self.activation_post_process.dtype).min <= quant_min, 'quant_min out of bound'
-        assert quant_max <= torch.iinfo(self.activation_post_process.dtype).max, 'quant_max out of bound'
-        self.register_buffer('scale', torch.tensor([1.0], dtype=torch.float))
-        self.register_buffer('zero_point', torch.tensor([0], dtype=torch.int))
-        self.dtype = self.activation_post_process.dtype
-        self.qscheme = self.activation_post_process.qscheme
-        self.ch_axis = self.activation_post_process.ch_axis \
-            if hasattr(self.activation_post_process, 'ch_axis') else -1
-        assert _is_per_channel(self.qscheme) or \
-            _is_per_tensor(self.qscheme), \
-            'Only per channel and per tensor quantization are supported in fake quantize' + \
-            ' got qscheme: ' + str(self.qscheme)
-        self.is_per_channel = _is_per_channel(self.qscheme)
-
-    @torch.jit.export
-    def calculate_qparams(self):
-        return self.activation_post_process.calculate_qparams()
-
-    def forward(self, X):
-        if self.observer_enabled[0] == 1:
-            self.activation_post_process(X.detach())
-            _scale, _zero_point = self.calculate_qparams()
-            _scale, _zero_point = _scale.to(self.scale.device), _zero_point.to(self.zero_point.device)
-            if self.scale.shape != _scale.shape:
-                self.scale.resize_(_scale.shape)
-                self.zero_point.resize_(_zero_point.shape)
-            self.scale.copy_(_scale)
-            self.zero_point.copy_(_zero_point)
-
-        if self.fake_quant_enabled[0] == 1:
-            if self.is_per_channel:
-                X = torch.fake_quantize_per_channel_affine(
-                    X, self.scale, self.zero_point,
-                    self.ch_axis, self.quant_min, self.quant_max)
-            else:
-                X = torch.fake_quantize_per_tensor_affine(
-                    X, self.scale, self.zero_point,
-                    self.quant_min, self.quant_max)
-        return X
-
-    @torch.jit.export
-    def extra_repr(self):
-        return 'fake_quant_enabled={}, observer_enabled={}, ' \
-               'quant_min={}, quant_max={}, dtype={}, qscheme={}, ch_axis={}, ' \
-               'scale={}, zero_point={}'.format(
-                   self.fake_quant_enabled, self.observer_enabled,
-                   self.quant_min, self.quant_max,
-                   self.dtype, self.qscheme, self.ch_axis, self.scale, self.zero_point)
-
-    def _save_to_state_dict(self, destination, prefix, keep_vars):
-        # We cannot currently register scalar values as buffers, so need to manually
-        # specify serialization here.
-        super(FakeQuantize, self)._save_to_state_dict(destination, prefix, keep_vars)
-        destination[prefix + 'scale'] = self.scale
-        destination[prefix + 'zero_point'] = self.zero_point
-
-    def _load_from_state_dict(self, state_dict, prefix, local_metadata, strict,
-                              missing_keys, unexpected_keys, error_msgs):
-        # Removing this function throws an error that the the size of the loaded tensor does not match the original size
-        # i.e., These buffers start out with numel 0 and become numel 1 once they have their first forward pass.
-        local_state = ['scale', 'zero_point']
-        for name in local_state:
-            key = prefix + name
-            if key in state_dict:
-                val = state_dict[key]
-                # Custom handling to allow loading scale and zero_point
-                # of size N into uninitialized buffers of size 0. The
-                # buffers are resized here, and the values are copied in
-                # the default state_dict loading code of the parent.
-                if name == 'scale':
-                    self.scale.resize_(val.shape)
-                else:
-                    assert name == 'zero_point'
-                    self.zero_point.resize_(val.shape)
-                # For torchscript module we need to update the attributes here since we do not
-                # call the `_load_from_state_dict` function defined module.py
-                if torch.jit.is_scripting():
-                    if name == 'scale':
-                        self.scale.copy_(val)
-                    else:
-                        assert name == 'zero_point'
-                        self.zero_point.copy_(val)
-            elif strict:
-                missing_keys.append(key)
-        super(FakeQuantize, self)._load_from_state_dict(state_dict, prefix, local_metadata, strict,
-                                                        missing_keys, unexpected_keys, error_msgs)
-
-class FixedQParamsFakeQuantize(FakeQuantizeBase):
-    """ Simulate quantize and dequantize with fixed quantization
-    parameters in training time. Only per tensor quantization
-    is supported.
-    Args:
-        `scale` (float): fixed scale for the fake quantize module
-        `zero_point` (int): fixed zero point for the fake quantize module
-        `dtype`, `qscheme`, `quant_min`, `quant_max`
-    """
-
-    scale: torch.Tensor
-    zero_point: torch.Tensor
-
-    def __init__(self,
-                 scale,
-                 zero_point,
-                 dtype=torch.quint8,
-                 qscheme=torch.per_tensor_affine,
-                 quant_min=0,
-                 quant_max=255):
-        super().__init__()
-        assert quant_min <= quant_max, 'quant_min should be less than or equal to quant_max'
-        self.quant_min = quant_min
-        self.quant_max = quant_max
-        self.register_buffer('scale', torch.tensor([scale], dtype=torch.float))
-        self.register_buffer('zero_point', torch.tensor([zero_point], dtype=torch.int))
-        self.dtype = dtype
-        self.qscheme = qscheme
-        assert _is_per_tensor(self.qscheme), 'Only per tensor quantization is supported' + \
-            ' FixedQParamsFakeQuantize module, got qscheme:' + str(self.qscheme)
-
-    def forward(self, X):
-        if self.fake_quant_enabled[0] == 1:
-            X = torch.fake_quantize_per_tensor_affine(X, self.scale,
-                                                      self.zero_point, self.quant_min,
-                                                      self.quant_max)
-        return X
-
-    @torch.jit.export
-    def calculate_qparams(self):
-        return self.scale, self.zero_point
-
-    @torch.jit.export
-    def extra_repr(self):
-        return 'fake_quant_enabled={}, observer_enabled={}, scale={}, zero_point={}, ' \
-               'dtype={}, quant_min={}, quant_max={}, qscheme={}'.format(
-                   self.fake_quant_enabled, self.observer_enabled,
-                   self.scale, self.zero_point, self.dtype,
-                   self.quant_min, self.quant_max, self.qscheme)
-
-class FusedMovingAvgObsFakeQuantize(FakeQuantize):
-    r"""Fused module that is used to observe the input tensor (compute min/max), compute
-    scale/zero_point and fake_quantize the tensor.
-    This module uses calculation similar MovingAverageMinMaxObserver for the inputs,
-    to compute the min/max values in order to compute the scale/zero_point.
-    The qscheme input in the observer is used to differentiate between symmetric/affine
-    quantization scheme.
-
-    The output of this module is given by
-    x_out = (clamp(round(x/scale + zero_point), quant_min, quant_max)-zero_point)*scale
-
-    Similar to :class:`~torch.quantization.FakeQuantize`, and accepts the same attributes as the
-    base class.
-
-    """
-
-    def __init__(
-        self,
-        observer: Any = MovingAverageMinMaxObserver,
-        quant_min: int = 0,
-        quant_max: int = 255,
-        **observer_kwargs: Any
-    ) -> None:
-        super().__init__(observer, quant_min, quant_max, **observer_kwargs)
-        assert isinstance(self.activation_post_process, (MovingAverageMinMaxObserver, MovingAveragePerChannelMinMaxObserver)),\
-            "Fused observer+fake_quant module only works with MovingAverageMinMaxObserver"
-        self.quant_min: int = quant_min
-        self.quant_max: int = quant_max
-        self.register_buffer("fake_quant_enabled", torch.tensor([1], dtype=torch.long))
-        self.register_buffer("observer_enabled", torch.tensor([1], dtype=torch.long))
-        self.is_symmetric_quant = _is_symmetric_quant(self.activation_post_process.qscheme)
-
-        self.quant_min, self.quant_max = self.activation_post_process.quant_min, self.activation_post_process.quant_max
-
-    @torch.jit.export
-    def calculate_qparams(self) -> Tuple[torch.Tensor, torch.Tensor]:
-        return self.activation_post_process.calculate_qparams()
-
-    @torch.jit.export
-    def extra_repr(self) -> str:
-        return (
-            "fake_quant_enabled={}, observer_enabled={}, scale={}, zero_point={}, "
-            "dtype={}, quant_min={}, quant_max={}, qscheme={}, reduce_range={}".format(
-                self.fake_quant_enabled,
-                self.observer_enabled,
-                self.scale,
-                self.zero_point,
-                self.dtype,
-                self.quant_min,
-                self.quant_max,
-                self.qscheme,
-                self.activation_post_process.reduce_range,
-            )
-        )
-
-    def forward(self, X: torch.Tensor) -> torch.Tensor:
-        return torch.fused_moving_avg_obs_fake_quant(
-            X,
-            self.observer_enabled,
-            self.fake_quant_enabled,
-            self.activation_post_process.min_val,
-            self.activation_post_process.max_val,
-            self.scale,
-            self.zero_point,
-            self.activation_post_process.averaging_constant,
-            self.quant_min,
-            self.quant_max,
-            self.ch_axis,
-            self.is_per_channel,
-            self.is_symmetric_quant,
-        )
-
-default_fake_quant = FakeQuantize.with_args(observer=MovingAverageMinMaxObserver, quant_min=0, quant_max=255,
-                                            dtype=torch.quint8, qscheme=torch.per_tensor_affine, reduce_range=True)
-default_weight_fake_quant = FakeQuantize.with_args(observer=MovingAverageMinMaxObserver, quant_min=-128, quant_max=127,
-                                                   dtype=torch.qint8, qscheme=torch.per_tensor_symmetric, reduce_range=False)
-
-# TODO(future PR): remove these defaults and enforce activation functions
-# to explicitly specify their output range
-default_symmetric_fixed_qparams_fake_quant = FixedQParamsFakeQuantize.with_args(
-    scale=2.0 / 256.0, zero_point=128, dtype=torch.quint8, quant_min=0, quant_max=255)
-default_affine_fixed_qparams_fake_quant = FixedQParamsFakeQuantize.with_args(
-    scale=1.0 / 256.0, zero_point=0, dtype=torch.quint8, quant_min=0, quant_max=255)
-
-default_per_channel_weight_fake_quant = FakeQuantize.with_args(observer=MovingAveragePerChannelMinMaxObserver,
-                                                               quant_min=-128,
-                                                               quant_max=127,
-                                                               dtype=torch.qint8,
-                                                               qscheme=torch.per_channel_symmetric,
-                                                               reduce_range=False,
-                                                               ch_axis=0)
-default_histogram_fake_quant = FakeQuantize.with_args(observer=HistogramObserver,
-                                                      quant_min=0,
-                                                      quant_max=255,
-                                                      dtype=torch.quint8,
-                                                      qscheme=torch.per_tensor_affine,
-                                                      reduce_range=True)
-
-default_fused_act_fake_quant = FusedMovingAvgObsFakeQuantize.with_args(observer=MovingAverageMinMaxObserver,
-                                                                       quant_min=0,
-                                                                       quant_max=255,
-                                                                       dtype=torch.quint8,)
-
-
-default_fused_wt_fake_quant = FusedMovingAvgObsFakeQuantize.with_args(observer=MovingAverageMinMaxObserver,
-                                                                      quant_min=-128,
-                                                                      quant_max=127,
-                                                                      dtype=torch.qint8,
-                                                                      qscheme=torch.per_tensor_symmetric)
-
-default_fused_per_channel_wt_fake_quant = FusedMovingAvgObsFakeQuantize.with_args(observer=MovingAveragePerChannelMinMaxObserver,
-                                                                                  quant_min=-128,
-                                                                                  quant_max=127,
-                                                                                  dtype=torch.qint8,
-                                                                                  qscheme=torch.per_channel_symmetric)
-
-def _is_fake_quant_script_module(mod):
-    ''' Returns true if given mod is an instance of FakeQuantize script module.
-    '''
-    if isinstance(mod, torch.jit.RecursiveScriptModule):
-        # qualified name looks like '__torch__.torch.quantization.fake_quantize.___torch_mangle_2.FakeQuantize'
-        suffix = mod._c.qualified_name.split('.', 1)[1]
-        name = re.sub(r'\.___torch_mangle_\d+', '', suffix)
-        return name == 'torch.quantization.fake_quantize.FakeQuantize' or \
-            name == 'torch.quantization.fake_quantize.FusedMovingAvgObsFakeQuantize'
-    return False
-
-def disable_fake_quant(mod):
-    if isinstance(mod, FakeQuantizeBase) or _is_fake_quant_script_module(mod):
-        mod.disable_fake_quant()
-
-def enable_fake_quant(mod):
-    if isinstance(mod, FakeQuantizeBase) or _is_fake_quant_script_module(mod):
-        mod.enable_fake_quant()
-
-def disable_observer(mod):
-    if isinstance(mod, FakeQuantizeBase) or _is_fake_quant_script_module(mod):
-        mod.disable_observer()
-
-def enable_observer(mod):
-    if isinstance(mod, FakeQuantizeBase) or _is_fake_quant_script_module(mod):
-        mod.enable_observer()
-=======
 # flake8: noqa: F401
 r"""
 This file is in the process of migration to `torch/ao/quantization`, and
@@ -423,5 +29,4 @@
     enable_fake_quant,
     disable_observer,
     enable_observer,
-)
->>>>>>> fccaa4a3
+)