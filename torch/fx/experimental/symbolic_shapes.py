import torch
import torch.utils._pytree as pytree
from typing import Set, Dict, List, Type, Optional, cast
import sys
import operator
import builtins
import math
import functools
import threading
from contextlib import contextmanager
from functools import lru_cache, partial
import traceback
import collections
import textwrap
from torch._subclasses.meta_utils import MetaConverter
from torch import SymInt, SymFloat

try:
    import sympy  # type: ignore[import]
    from sympy.printing.precedence import precedence  # type: ignore[import]
    HAS_SYMPY = True
except ImportError:
    HAS_SYMPY = False

aten = torch.ops.aten  # type: ignore[has-type]

__all__ = [
    "has_symbolic_sizes_strides", "create_contiguous", "ShapeEnv",
    "SymDispatchMode", "sym_int", "sym_float", "FloorDiv", "guard_int", "wrap_node",
    "sym_sqrt",
]

SYM_FUNCTION_MODE = None

# We don't bother with the metaclass as all of the dispatching logic happens
# entirely from Python
#
# Didn't bother with ancestors for now, unlikely to have multiple modes for
# symints right now


# so we can add extra attributes
# TODO: slots'ify this
class VarSymbol(sympy.Symbol):
    pass


# SymDispatchMode gets invoked whenever an operation is processed on
# a PySymInt.  When this occurs, you get called at __sym_dispatch__
# with the operation in question.  This is symmetric to TorchDispatchMode
# but with some caveats:
#
#   - In TorchDispatchMode, you get the same arguments as what a user
#     invoked your API with; e.g., if you call torch.ops.aten.foo(a, b),
#     you get (a, b) as args to your call.  In SymDispatchMode, if
#     you call a + b (where a and b are SymInts), you will get
#     (a.get_pyobj(), b.get_pyobj()) as your args (these are PySymInts)
#
#   - SymInt/PySymInt don't have FX proxy support (unlike, e.g., Tensor).
#     So you have to manually call Tracer/create_node to write into
#     the graph.  See ProxySymDispatchMode for an example
#
class SymDispatchMode:
    def __sym_dispatch__(self, func, types, args, kwargs):
        raise NotImplementedError()

    def __enter__(self):
        global SYM_FUNCTION_MODE
        old = SYM_FUNCTION_MODE
        if hasattr(self, "inner"):
            raise RuntimeError(f"{self} has already been used as a mode. Please use a fresh version")
        else:
            self.inner = old
        SYM_FUNCTION_MODE = self
        return self

    def __exit__(self, exc_type, exc_val, exc_tb):
        global SYM_FUNCTION_MODE
        SYM_FUNCTION_MODE = self.inner

def has_symbolic_sizes_strides(elem):
    return elem._has_symbolic_sizes_strides

def create_contiguous(shape):
    strides = [1]
    for dim in reversed(shape[:-1]):
        strides.append(dim * strides[-1])
    return list(reversed(strides))

def _handle_sym_dispatch(func, args, kwargs):
    global SYM_FUNCTION_MODE
    mode = SYM_FUNCTION_MODE
    assert mode
    SYM_FUNCTION_MODE = mode.inner
    try:
        # TODO: properly compute types
        types: List[Type] = []
        return mode.__sym_dispatch__(func, types, args, kwargs)
    finally:
        SYM_FUNCTION_MODE = mode

def guard_int(a):
    if isinstance(a, SymInt):
        return a.node.guard_int("", 0)  # NB: uses Python backtrace
    assert isinstance(a, int)
    return a

def sym_float(a):
    if isinstance(a, SymFloat):
        return a
    elif hasattr(a, '__sym_float__'):
        return a.__sym_float__()
    return float(a)

# Drop in replacement for math.sqrt
def sym_sqrt(a):
    if hasattr(a, '__sym_sqrt__'):
        return a.__sym_sqrt__()
    return math.sqrt(a)

# Drop in replacement for math.floor/ceil.  Actually, math.floor/ceil
# directly usable, but this has a more relaxed type signature for mypy
# (mypy requires SupportFloat which is too strict)
def sym_floor(a):
    return math.floor(a)  # type: ignore[type]

def sym_ceil(a):
    return math.ceil(a)  # type: ignore[type]

def sym_int(a):
    if isinstance(a, SymInt):
        return a
    elif isinstance(a, SymFloat):
        return sym_floor(a) if a > 0 else sym_ceil(a)
    return int(a)

def to_node(self, num):
    if isinstance(num, (SymInt, SymFloat)):
        return num.node
    elif isinstance(num, int):
        return self.wrap_int(num)
    elif isinstance(num, float):
        return self.wrap_float(num)
    else:
        # NotImplemented is important so that Python tries the
        # other magic method
        return NotImplemented

# TODO: An incomplete list
# 1. Set variables to be equal when we do equality
# 2. Specialize on 0/1 when we do subtraction
class SymNode:
    """
    This is a type erased SymInt/SymFloat which we use to do actual operations.
    End users don't touch this.  Magic methods are NOT defined on this object.
    """
    def __init__(self, expr, shape_env, pytype, constant=None, symbol=None):
        self._expr = expr
        self.shape_env = shape_env
        self.pytype = pytype
        self.constant = constant
        # Unlike expr, sympy.Symbol is guaranteed to either be a
        # symbol or its negation a symbol, and it never gets simplified into a
        # constant or another symbol.  This only exists for freshly
        # create_symint; intermediate values are None.  The usage of this
        # property is fairly short-lived: it lives long enough so that Dynamo
        # can get its hands on symbols and setup Source associations
        self.symbol: Optional[sympy.Expr] = symbol

    @property
    def expr(self):
        self._update_expr()
        return self._expr

    def _update_expr(self):
        self._expr = self.shape_env.replace(self._expr)

    def is_int(self):
        return self.pytype is int

    def is_float(self):
        return self.pytype is float

    def wrap_int(self, num):
        assert isinstance(num, int)
        return SymNode(sympy.Integer(num), self.shape_env, int, constant=num)

    def wrap_float(self, num):
        assert isinstance(num, float)
        return SymNode(sympy.Float(num), self.shape_env, float, constant=num)

    def clone(self):
        return self

    def str(self):
        return f"{self.expr}"

    def __str__(self):
        return self.str()

    def __repr__(self):
        return self.str()

    # These methods are metaprogrammed in below
    def sym_int(self) -> "SymNode":
        ...

    def sym_float(self) -> "SymNode":
        ...

    # Today we error on calling int on a symbolic shape, as this is a very accessible footgun.
    def int_(self):
        raise RuntimeError("Trying to extract a concrete int out of a symbolic int")

    # You can manually trigger a guard with this function
    def guard_int(self, file, line):
        # TODO: use the file/line for some useful diagnostic on why a
        # guard occurred
        return int(self.shape_env.evaluate_expr(self.expr))

    def guard_float(self, file, line):
        # TODO: use the file/line for some useful diagnostic on why a
        # guard occurred
        return float(self.shape_env.evaluate_expr(self.expr))

    def bool_(self):
        return bool(self.shape_env.evaluate_expr(self.shape_env.replace(self.expr)))


if HAS_SYMPY:
    class FloorDiv(sympy.Function):
        """
        We maintain this so that:
        1. We can use divisibility guards to simplify FloorDiv(a, b) to a / b.
        2. Printing out the expression is nicer (compared to say, representing a//b as (a - a % b) / b)
        """
        nargs = (2,)

        def _sympystr(self, printer):
            lhs = self.args[0]
            rhs = self.args[1]
            lhs_str = printer._print(lhs)
            rhs_str = printer._print(rhs)
            if precedence(lhs) < precedence(sympy.div):
                lhs_str = f"({lhs_str})"
            if precedence(rhs) < precedence(sympy.div):
                rhs_str = f"({rhs_str})"

            return f"{lhs_str}//{rhs_str}"

        @classmethod
        def eval(cls, base, divisor):
            if base == 0:
                return sympy.Integer(0)
            if divisor == 1:
                return base
            if isinstance(base, sympy.Integer) and isinstance(divisor, sympy.Integer):
                return base // divisor
            if isinstance(base, FloorDiv):
                return FloorDiv(base.args[0], base.args[1] * divisor)

            gcd = sympy.gcd(base, divisor)
            if gcd != 1:
                return FloorDiv(
                    sympy.simplify(base / gcd), sympy.simplify(divisor / gcd)
                )

# Methods that have a `__foo__` as well as `__rfoo__`
reflectable_magic_methods = {
    'add': lambda a, b: a + b,
    'sub': lambda a, b: a - b,
    'mul': lambda a, b: a * b,
    'mod': lambda a, b: a % b,
    'pow': lambda a, b: a ** b,
    'truediv': lambda a, b: a / b,
    'floordiv': lambda a, b: FloorDiv(a, b),
}

magic_methods = {
    **reflectable_magic_methods,
    'eq': lambda a, b: sympy.Eq(a, b),
    'gt': lambda a, b: sympy.Gt(a, b),
    'lt': lambda a, b: sympy.Lt(a, b),
    'le': lambda a, b: sympy.Le(a, b),
    'ge': lambda a, b: sympy.Ge(a, b),
    'floor': lambda a: sympy.floor(a),
    'sym_float': lambda a: a,  # Cannot use sympy.Float(a) here, coz it expects python literals
    'ceil': lambda a: sympy.ceiling(a),
    'neg': lambda a: -a,
    'min': lambda a, b: sympy.Min(a, b),
    'max': lambda a, b: sympy.Max(a, b),
    'sym_sqrt': lambda a: sympy.sqrt(a),
}

unary_magic_methods = {
    'sym_float',
    'ceil',
    'floor',
    'neg',
    'sym_sqrt',
}

magic_methods_on_builtins = {"min", "max"}
magic_methods_on_math = {"ceil", "floor"}
magic_methods_on_submodule = {"sym_float", "sym_sqrt"}

always_float_magic_methods = {"truediv", "sym_float", "sym_sqrt"}
always_int_magic_methods = {"ceil", "floor"}
always_bool_magic_methods = {"eq", "gt", "lt", "le", "ge"}

def wrap_node(x):
    # TODO: let C++ also take advantage of this
    if isinstance(x, SymNode) and x.constant is not None:
        return x.constant
    if x.is_int():
        return SymInt(x)
    elif x.is_float():
        return SymFloat(x)
    else:
        raise AssertionError(f"unrecognized return type {x}")

def _make_node_magic(method, func):
    func = lru_cache(256)(func)

    def binary_magic_impl(self, other):
        if method in magic_methods_on_builtins:
            op = getattr(builtins, method)
        else:
            op = getattr(operator, method)
        if SYM_FUNCTION_MODE:
            r = _handle_sym_dispatch(op, (wrap_node(self), wrap_node(other)), {})
            assert isinstance(r, (SymInt, SymFloat)), type(r)
            return r.node
        assert isinstance(other, SymNode)
        other_expr = other.expr
        # TODO: consider constant prop here
        expr = self.shape_env.replace(self.expr)
        other_expr = self.shape_env.replace(other_expr)
        out = func(expr, other_expr)
        out = sympy.expand(out)
        pytype: Type
        if method in always_float_magic_methods:
            pytype = float
        else:
            pytype = self.pytype

        # TODO: relational operators actually technically return a
        # PySymBool, this is a type error
        return SymNode(out, self.shape_env, pytype)

    def unary_magic_impl(self):
        if SYM_FUNCTION_MODE:
            if method in magic_methods_on_math:
                op = getattr(math, method)
            elif method in magic_methods_on_submodule:
                op = getattr(sys.modules[__name__], method)
            else:
                op = getattr(operator, method)
            r = _handle_sym_dispatch(op, (wrap_node(self),), {})
            assert isinstance(r, (SymInt, SymFloat)), type(r)
            return r.node
        # TODO: consider constant prop here
        expr = self.shape_env.replace(self.expr)
        out = func(expr)
        out = sympy.expand(out)
        pytype: Type
        if method in always_int_magic_methods:
            pytype = int
        elif method in always_float_magic_methods:
            pytype = float
        elif method in ["sym_int"]:
            pytype = int
        else:
            pytype = self.pytype

        return SymNode(out, self.shape_env, pytype)

    if method in unary_magic_methods:
        setattr(SymNode, method, unary_magic_impl)
    else:
        setattr(SymNode, method, binary_magic_impl)

for method, func in magic_methods.items():
    _make_node_magic(method, func)

def _make_user_magic(method, user_type):
    # User magic takes care of wrapping the other operand into a node,
    # so that our internal logic can assume everything is nodes

    def unary_magic_impl(self):
        return wrap_node(getattr(self.node, method)())

    def binary_magic_impl(self, other):
        other_node = to_node(self.node, other)
        if other_node is NotImplemented:
            return NotImplemented
        return wrap_node(getattr(self.node, method)(other_node))

    def rbinary_magic_impl(self, other):
        other_node = to_node(self.node, other)
        if other_node is NotImplemented:
            return NotImplemented
        return wrap_node(getattr(other_node, method)(self.node))

    if method in unary_magic_methods:
        setattr(user_type, f"__{method}__", unary_magic_impl)
    else:
        setattr(user_type, f"__{method}__", binary_magic_impl)
        if method in reflectable_magic_methods:
            setattr(user_type, f"__r{method}__", rbinary_magic_impl)

for method, func in magic_methods.items():
    _make_user_magic(method, SymInt)
    _make_user_magic(method, SymFloat)

del method
del func

def _lru_cache(fn, maxsize=None):
    """
    Wrapper around lru_cache that clears when new info about shapes has been
    updated.

    Use lru_cache if the output is always the same, regardless of the
    constraints we know now (i.e. evaluate_expr)

    Use _lru_cache otherwise.
    """
    fn_cache = lru_cache(maxsize)(fn)
    prior_key = None

    @functools.wraps(fn)
    def wrapper(self, *args, **kwargs):
        nonlocal prior_key
        if prior_key != self._get_key():
            prior_key = self._get_key()
            fn_cache.cache_clear()
        return fn_cache(self, *args, **kwargs)

    wrapper.cache_info = fn_cache.cache_info  # type: ignore[attr-defined]
    return wrapper



class ShapeEnv(object):
    def __init__(self):
        self.guards = []
        # Maps symbolic ints to their original concrete values
        # Currently populated from tensors
        self.var_to_val: Dict["sympy.Symbol", "sympy.Integer"] = {}
        # Maps from sympy ints to expressions representing them
        # Populated from equality guards (i.e. a.shape[0] == b.shape[0])
        self.replacements: Dict["sympy.Symbol", "sympy.Expr"] = {}  #
        # Set holds a % b expressions that evaluate to 0.
        self.divisible: Set["sympy.Expr"] = set()
        # Duck-shaping says that if two input tensors have the same size,
        # they get assigned the same symbolic variable
        self.val_to_var: Dict[int, "sympy.Expr"] = {0: sympy.Integer(0), 1: sympy.Integer(1)}
        self.tls = threading.local()
        # Set holds symbols which definitely are not 0 or 1.
        self.definitely_not_01: Set["sympy.Symbol"] = set()

    def _suppress_guards_tls(self):
        return getattr(self.tls, "suppress_guards", False)

    @contextmanager
    def suppress_guards(self):
        self.tls.suppress_guards = True
        try:
            yield
        finally:
            self.tls.suppress_guards = False

    def _get_key(self):
        """
        Defines the current "state" of the guards we've accumulated in this ShapeEnv.
        Determines when we need to invalidate our cache
        """
        return (len(self.replacements), len(self.divisible))

    def create_symbolic_sizes_strides_storage_offset(self, ex: torch.Tensor):
        """
        Returns a list of symbolic sizes and strides for the given tensor.
        We try our best to express stride in terms of the sizes, so as to not
        introduce new symbolic variables.
        """
        size = [self.create_symbol(i) for i in ex.size()]
        stride: List[Optional[sympy.Expr]] = [None] * len(size)
        for i, val in enumerate(ex.stride()):
            if val in (0, 1):
                stride[i] = sympy.Integer(val)
        while any(x is None for x in stride):
            candidates = {
                ex.size(i) * ex.stride()[i]: size[i] * stride[i]
                for i in range(len(size))
                if stride[i] is not None and ex.stride()[i] >= 0
            }
            # iterate over unbound strides in sorted order
            val_list = sorted(
                [(ex.stride()[i], i) for i in range(len(stride)) if stride[i] is None]
            )
            for _, i in val_list:
                if stride[i] is None and ex.stride()[i] in candidates:
                    stride[i] = candidates[ex.stride()[i]]
                    candidates[ex.size(i) * ex.stride()[i]] = size[i] * stride[i]
            if any(x is None for x in stride):
                # bind the smallest unbound stride to a new variable
                val, i = min(
                    [
                        (ex.stride()[i], i)
                        for i in range(len(stride))
                        if stride[i] is None
                    ]
                )
                stride[i] = self.create_symbol(val)
        assert all(x is not None for x in stride)
        sym_size = [self.create_symintnode(i) for i in size]
        sym_stride = []
        for stride_expr in stride:
            # NB: Don't duck size the stride; instead use the expression
            # we computed
            # TODO: We actually allocated an unnecessary extra symbol
            # here in the smallest unbound stride case, but it's not
            # a big deal because the non-0/1 symbol immediately
            # evaporates from its duck-sizing simplification
            s = self.create_symbol(val, simplify=False)
            assert stride_expr is not None
            assert isinstance(s, sympy.Symbol)
            self.replacements[s] = stride_expr
            sym_stride.append(self.create_symintnode(s))
        sym_storage_offset = self.create_symintnode(self.create_symbol(ex.storage_offset()))
        return sym_size, sym_stride, sym_storage_offset

    def create_symintnode(self, sym: "sympy.Expr"):
        assert isinstance(sym, sympy.Symbol) or isinstance(-sym, sympy.Symbol)
        return SymInt(SymNode(sym.xreplace(self.replacements), self, int, symbol=sym))

    # This is guaranteed to return a symbol or its negation is a sympy.Symbol,
    # but there may be a replacement that allows it to be immediately
    # simplified
    def create_symbol(self, val: int, *, simplify: bool = True) -> "sympy.Expr":
        if not HAS_SYMPY:
            raise RuntimeError("Need sympy installed to create symbolic shapes")

        if val < 0:
<<<<<<< HEAD
            # all sympy base variables must be positive and > 1
            assert False
            return -self.create_symbol(-val)
        # This implements duck-shaping: input sizes that match are assigned
        # the same symint
        # TODO: Create a guard whenever this happens
        # TODO: But how do I represent the guard in this case?
        # Note: val_to_var is also initialized with 0/1 mapping to constants, so
        # this also ensures that all symbols are > 1
        if val in self.val_to_var:
            return self.val_to_var[val]
        sympy_expr = VarSymbol(f"s{len(self.var_to_val)}", positive=True, integer=True)
        sympy_expr.tb = traceback.extract_stack()
        self.var_to_val[sympy_expr] = sympy.Integer(val)
        self.val_to_var[val] = sympy_expr
        return sympy_expr
=======
            return -self.create_symbol(-val, simplify=simplify)

        symbol = sympy.Symbol(f"s{len(self.var_to_val)}", positive=True, integer=True)
        self.var_to_val[symbol] = sympy.Integer(val)

        if not simplify:
            return symbol

        # Now attempt to simplify this symbol
        # TODO: Create a guard whenever this happens
        # TODO: Do this duck sizing lazily later

        # This implements duck-shaping: input sizes that match are assigned
        # the same symint
        if val not in self.val_to_var:
            sympy_expr = sympy.Symbol(f"s{len(self.var_to_val)}", positive=True, integer=True)
            self.var_to_val[sympy_expr] = sympy.Integer(val)
            self.val_to_var[val] = sympy_expr
            self.definitely_not_01.add(sympy_expr)

        self.replacements[symbol] = self.val_to_var[val]

        # Return the *symbol*; you're expected to apply the replacement to get
        # the simplified variable
        return symbol
>>>>>>> 99fb39f5

    def evaluate_guards_for_args(self, *args):
        new_env = ShapeEnv()
        # NB: This must be kept in sync with create_aot_dispatcher_function
        # and wrap_fake_symbolic
        meta_converter = MetaConverter()
        pytree.tree_map_only(torch.Tensor, partial(meta_converter, shape_env=new_env), args)
        return all(guard.xreplace(new_env.var_to_val) for guard, _ in self.guards)

    def get_guard_expr(self):
        """
        Returns a sympy expression representing all of the shape env guards.

        NOTE: Does not include implicit 0/1 or duck-shaping guards
        """
        return sympy.And(*[guard for guard, _ in self.guards])

    def get_nontrivial_guards(self):
        return [self.simplify(guard) for guard, _ in self.guards if self._maybe_evaluate_static(guard) is None]

    def format_guards(self, verbose=False):
        def format_tb(tb):
            if not verbose:
                return ""
            return f"\n   Guarded at:\n{textwrap.indent(tb, '   ')}"

        return '\n'.join(f" - {guard}{format_tb(tb)}" for guard, tb in self.guards)

    def get_shape_groups(self):
        shape_groups = collections.defaultdict(list)
        for k, v in self.replacements.items():
            shape_groups[v].append(k)
        return shape_groups

    @_lru_cache
    def _maybe_evaluate_static(self, expr: "sympy.Expr") -> "Optional[sympy.Expr]":
        """
        Tries to evaluate expr without introducing guards
        """
        expr = self.simplify(expr)
        # Simplifies assuming that shape vars > 1 (since we cache on 0/1 shape values)
        symbols = list(expr.free_symbols)
        new_shape_env = {
            k: sympy.Symbol(f"shape_{idx}", positive=True, integer=True) + 1
            for idx, k in enumerate(symbols)
            if k in self.definitely_not_01
        }
        new_expr = expr.xreplace(new_shape_env)
        floor_div_replace = {}
        for atom in new_expr.atoms(FloorDiv):
            floor_div_replace[atom] = sympy.floor(atom.args[0] / atom.args[1])
        new_expr = sympy.expand(new_expr.xreplace(floor_div_replace))
        if len(list(new_expr.free_symbols)) == 0:
            return new_expr
        return None

    @_lru_cache
    def replace(self, expr: "sympy.Expr") -> "sympy.Expr":
        replacements = {s: self._find(cast(sympy.Symbol, s)) for s in expr.free_symbols}
        return sympy.expand(expr.xreplace(replacements))

    @_lru_cache
    def _update_divisible(self):
        new_divisible = set()
        for k in self.divisible:
            res = self.replace(k)
            if len(res.free_symbols) > 0:
                new_divisible.add(k)

        self.divisible = new_divisible

    @_lru_cache
    def simplify(self, expr: "sympy.Expr") -> "sympy.Expr":
        expr = self.replace(expr)
        if expr.has(FloorDiv):
            self._update_divisible()
            div_replacements = {}
            for atom in expr.atoms(FloorDiv):
                base, divisor = atom.args
                if self.replace(base % divisor) in self.divisible:
                    div_replacements[atom] = base / divisor
            expr = expr.xreplace(div_replacements)
            expr = sympy.expand(expr)
        return expr

    @lru_cache(256)
    def size_hint(self, expr: "sympy.Expr"):
        """
        Gets a size hint for a given expression from the underlying shapes we had.
        Does not introduce a guard, so only use this when you can guarantee that
        your code is still valid for arbitrary shapes (such as optimization decisions)
        """
        result_expr = sympy.expand(expr).xreplace(self.var_to_val)
        assert len(result_expr.free_symbols) == 0, "Size hint has variables we don't have underlying values for"
        return result_expr

    @_lru_cache
    def _find(self, a: "sympy.Symbol") -> "sympy.Expr":
        """
        Implements a DSU-like algorithm to find the variable that represents a
        Also handles transitive non-identity replacements.

        a: b + c
        c: d
        """
        if a not in self.replacements:
            return a
        res = self.replacements[a]
        cur_replace = {s: self._find(s) for s in res.free_symbols}
        self.replacements[a] = self.replacements[a].xreplace(cur_replace)
        return self.replacements[a]

    @lru_cache(256)
    def _maybe_guard_eq(self, expr: "sympy.Eq") -> None:
        """
        Evaluates the result of an eq call. If true, uses information to
        simplify shapes (i.e. a == b or a % 5 == 0)
        """
        concrete_bool = bool(self.size_hint(expr))
        if not concrete_bool:
            return
        free = list(expr.free_symbols)

        assert len(free) > 0, "The expression should not be static by this point"
        # In case of really gnarly expression, we don't blow up
        if len(free) > 5:
            return
        free = sorted(free, key=lambda x: (self.size_hint(x), x.name), reverse=True)  # type: ignore[attr-defined]
        lhs = expr.lhs
        rhs = expr.rhs
        zero_expr = lhs - rhs
        zero_expr = self.simplify(zero_expr)
        if zero_expr.has(sympy.Mod):
            mod_expr = tuple(zero_expr.atoms(sympy.Mod))[0]
            try:
                solutions = sympy.solve(zero_expr, mod_expr, dict=True)
                if len(solutions) == 1 and solutions[0][mod_expr] == 0:
                    self.divisible.add(mod_expr)
            except NotImplementedError:
                return
        elif zero_expr.has(FloorDiv):  # Can't simplify
            return
        else:
            try:
                solutions = sympy.solve(zero_expr, free[0], dict=True)
                if len(solutions) != 1:
                    return
                solution = solutions[0][free[0]]
                if all(t.is_integer for t in sympy.preorder_traversal(solution)):
                    new_var = self._find(solution)
                    self.replacements[cast(sympy.Symbol, free[0])] = new_var
            except NotImplementedError:
                return

    @lru_cache(256)
    def evaluate_expr(self, expr: "sympy.Expr"):
        """
        Given an expression, evaluates it, adding guards if necessary
        """
        if len(expr.free_symbols) == 0:
            return expr
        expr = self.simplify(expr)
        static_expr = self._maybe_evaluate_static(expr)
        if static_expr is not None:
            return static_expr

        if isinstance(expr, sympy.Eq):
            self._maybe_guard_eq(expr)
        concrete_val = self.size_hint(expr)

        # TODO: optimize this; avoid formatting traces until we need them
        # NB: drop two frames; evaluate_expr and the Sym* function that
        # actually called us
        if not self._suppress_guards_tls():
            stack = ''.join(traceback.format_list(traceback.extract_stack()[:-2]))
            if concrete_val is sympy.true:
                self.guards.append((expr, stack))
            elif concrete_val is sympy.false:
                self.guards.append((sympy.Not(expr), stack))
            else:
                self.guards.append((sympy.Eq(expr, concrete_val), stack))
        return concrete_val<|MERGE_RESOLUTION|>--- conflicted
+++ resolved
@@ -37,12 +37,6 @@
 #
 # Didn't bother with ancestors for now, unlikely to have multiple modes for
 # symints right now
-
-
-# so we can add extra attributes
-# TODO: slots'ify this
-class VarSymbol(sympy.Symbol):
-    pass
 
 
 # SymDispatchMode gets invoked whenever an operation is processed on
@@ -368,8 +362,6 @@
             pytype = int
         elif method in always_float_magic_methods:
             pytype = float
-        elif method in ["sym_int"]:
-            pytype = int
         else:
             pytype = self.pytype
 
@@ -543,24 +535,6 @@
             raise RuntimeError("Need sympy installed to create symbolic shapes")
 
         if val < 0:
-<<<<<<< HEAD
-            # all sympy base variables must be positive and > 1
-            assert False
-            return -self.create_symbol(-val)
-        # This implements duck-shaping: input sizes that match are assigned
-        # the same symint
-        # TODO: Create a guard whenever this happens
-        # TODO: But how do I represent the guard in this case?
-        # Note: val_to_var is also initialized with 0/1 mapping to constants, so
-        # this also ensures that all symbols are > 1
-        if val in self.val_to_var:
-            return self.val_to_var[val]
-        sympy_expr = VarSymbol(f"s{len(self.var_to_val)}", positive=True, integer=True)
-        sympy_expr.tb = traceback.extract_stack()
-        self.var_to_val[sympy_expr] = sympy.Integer(val)
-        self.val_to_var[val] = sympy_expr
-        return sympy_expr
-=======
             return -self.create_symbol(-val, simplify=simplify)
 
         symbol = sympy.Symbol(f"s{len(self.var_to_val)}", positive=True, integer=True)
@@ -586,7 +560,6 @@
         # Return the *symbol*; you're expected to apply the replacement to get
         # the simplified variable
         return symbol
->>>>>>> 99fb39f5
 
     def evaluate_guards_for_args(self, *args):
         new_env = ShapeEnv()
@@ -717,29 +690,24 @@
         free = sorted(free, key=lambda x: (self.size_hint(x), x.name), reverse=True)  # type: ignore[attr-defined]
         lhs = expr.lhs
         rhs = expr.rhs
-        zero_expr = lhs - rhs
-        zero_expr = self.simplify(zero_expr)
-        if zero_expr.has(sympy.Mod):
-            mod_expr = tuple(zero_expr.atoms(sympy.Mod))[0]
-            try:
-                solutions = sympy.solve(zero_expr, mod_expr, dict=True)
-                if len(solutions) == 1 and solutions[0][mod_expr] == 0:
-                    self.divisible.add(mod_expr)
-            except NotImplementedError:
+        try:
+            solutions = sympy.solve(lhs - rhs, free[0], dict=True)
+            if len(solutions) != 1:
                 return
-        elif zero_expr.has(FloorDiv):  # Can't simplify
+            solution = solutions[0][free[0]]
+            if all(t.is_integer for t in sympy.preorder_traversal(solution)):
+                new_var = self._find(solution)
+                self.replacements[cast(sympy.Symbol, free[0])] = new_var
+        except NotImplementedError:
+            if expr.has(sympy.Mod):
+                mod_expr = tuple(expr.atoms(sympy.Mod))[0]
+                try:
+                    solutions = sympy.solve(lhs - rhs, mod_expr, dict=True)
+                    if len(solutions) == 1 and solutions[0][mod_expr] == 0:
+                        self.divisible.add(mod_expr)
+                except NotImplementedError:
+                    pass
             return
-        else:
-            try:
-                solutions = sympy.solve(zero_expr, free[0], dict=True)
-                if len(solutions) != 1:
-                    return
-                solution = solutions[0][free[0]]
-                if all(t.is_integer for t in sympy.preorder_traversal(solution)):
-                    new_var = self._find(solution)
-                    self.replacements[cast(sympy.Symbol, free[0])] = new_var
-            except NotImplementedError:
-                return
 
     @lru_cache(256)
     def evaluate_expr(self, expr: "sympy.Expr"):
