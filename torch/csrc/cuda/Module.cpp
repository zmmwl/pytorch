--- conflicted
+++ resolved
@@ -620,31 +620,16 @@
   std::vector<Frame> frames;
   // Empty if cpp traces weren't enabled
   std::string cpp_frames;
-<<<<<<< HEAD
   std::vector<jit::StackEntry> script_frames;
-=======
->>>>>>> 61fa43a1
 
   ~StackContext() {
     std::lock_guard lock(to_free_frames_mutex);
     to_free_frames.insert(to_free_frames.end(), frames.begin(), frames.end());
   }
-<<<<<<< HEAD
   static std::shared_ptr<StackContext> _gather(
       bool python,
       bool script,
       bool cpp) {
-=======
-  static std::shared_ptr<StackContext> _gather() {
-    py::gil_scoped_acquire acquire;
-    {
-      std::lock_guard lock(to_free_frames_mutex);
-      for (Frame f : to_free_frames) {
-        Py_XDECREF(f.code);
-      }
-      to_free_frames.clear();
-    }
->>>>>>> 61fa43a1
     auto r = std::make_shared<StackContext>();
     if (python) {
       py::gil_scoped_acquire acquire;
