--- conflicted
+++ resolved
@@ -2,13 +2,13 @@
 import operator
 from enum import Enum
 from typing import Dict, List
+from unittest.mock import patch
 
 import torch
 
 import torch._dynamo.test_case
 import torch._dynamo.testing
 from functorch.experimental.control_flow import cond
-from torch._dynamo import config
 from torch.fx.experimental.proxy_tensor import make_fx
 
 
@@ -74,7 +74,7 @@
 
         self.assertTrue(torch._dynamo.utils.same(real_result, dynamo_result))
 
-    @config.patch(dynamic_shapes=True)
+    @patch.object(torch._dynamo.config, "dynamic_shapes", True)
     def test_export_shape_control_flow_1(self):
         def func(x):
             if x.shape[0] > 10:
@@ -343,12 +343,8 @@
 
         self.assertTrue(torch._dynamo.utils.same(real_result, dynamo_result))
 
-<<<<<<< HEAD
-    @config.patch(capture_scalar_outputs=True)
-=======
     @patch.object(torch._dynamo.config, "dynamic_shapes", True)
     @patch.object(torch._dynamo.config, "capture_scalar_outputs", True)
->>>>>>> bf2e2fea
     def test_dupes_and_bypass_with_non_tensor_output(self):
         inp = torch.tensor([0.1, 0.1])
         inp2 = torch.tensor([0.1, 0.1])
@@ -394,12 +390,8 @@
 
         self.assertTrue(torch._dynamo.utils.same(real_result, dynamo_result))
 
-<<<<<<< HEAD
-    @config.patch(capture_scalar_outputs=True)
-=======
     @patch.object(torch._dynamo.config, "dynamic_shapes", True)
     @patch.object(torch._dynamo.config, "capture_scalar_outputs", True)
->>>>>>> bf2e2fea
     def test_zeroes_in_new_shape_scalar_out(self):
         inp = torch.zeros(10)
         inp2 = torch.zeros(10)
@@ -423,12 +415,8 @@
 
         self.assertTrue(torch._dynamo.utils.same(real_result, dynamo_result))
 
-<<<<<<< HEAD
-    @config.patch(capture_scalar_outputs=True)
-=======
     @patch.object(torch._dynamo.config, "dynamic_shapes", True)
     @patch.object(torch._dynamo.config, "capture_scalar_outputs", True)
->>>>>>> bf2e2fea
     def test_zeroes_in_new_shape_scalar_out_permute(self):
         inp = torch.zeros(10)
         inp2 = torch.zeros(10)
@@ -452,12 +440,8 @@
 
         self.assertTrue(torch._dynamo.utils.same(real_result, dynamo_result))
 
-<<<<<<< HEAD
-    @config.patch(capture_scalar_outputs=True)
-=======
     @patch.object(torch._dynamo.config, "dynamic_shapes", True)
     @patch.object(torch._dynamo.config, "capture_scalar_outputs", True)
->>>>>>> bf2e2fea
     def test_zeroes_in_new_shape_scalar_out_permute_dupe_and_bypass(self):
         inp = torch.zeros(10)
         inp2 = torch.zeros(10)
@@ -814,12 +798,8 @@
 
         self.assertTrue(torch._dynamo.utils.same(real_result, dynamo_result))
 
-<<<<<<< HEAD
-    @config.patch(capture_scalar_outputs=True)
-=======
     @patch.object(torch._dynamo.config, "dynamic_shapes", True)
     @patch.object(torch._dynamo.config, "capture_scalar_outputs", True)
->>>>>>> bf2e2fea
     def test_dupes_and_bypass_with_non_tensor_output_with_aten_graph(self):
         inp = torch.tensor([0.1, 0.1])
         inp2 = torch.tensor([0.1, 0.1])
@@ -1469,12 +1449,8 @@
                 f, (torch.randn(5)), aten_graph=False, tracing_mode="symbolic"
             )
 
-<<<<<<< HEAD
-    @config.patch(capture_scalar_outputs=True)
-=======
     @patch.object(torch._dynamo.config, "dynamic_shapes", True)
     @patch.object(torch._dynamo.config, "capture_scalar_outputs", True)
->>>>>>> bf2e2fea
     def test_export_with_module_layer(self):
         from functorch.experimental.control_flow import cond
 
@@ -1512,7 +1488,7 @@
         dynamo_result_2 = out_graph(pred, x)
         self.assertTrue(torch._dynamo.utils.same(real_result_2, dynamo_result_2))
 
-    @config.patch(dynamic_shapes=True)
+    @patch.object(torch._dynamo.config, "dynamic_shapes", True)
     def test_export_with_cond_dynamic_shape_pred(self):
         from functorch.experimental.control_flow import cond
 
@@ -1535,7 +1511,7 @@
         test_x = torch.randn(3, 2)
         self.assertEqual(out_graph(test_x), mod(test_x))
 
-    @config.patch(dynamic_shapes=True)
+    @patch.object(torch._dynamo.config, "dynamic_shapes", True)
     def test_export_with_map_cond(self):
         from functorch.experimental.control_flow import cond, map
 
@@ -1569,7 +1545,7 @@
         out_graph, _ = torch._dynamo.export(mod, pred_x, x)
         self.assertEqual(real_result, out_graph(pred_y, y))
 
-    @config.patch(dynamic_shapes=True)
+    @patch.object(torch._dynamo.config, "dynamic_shapes", True)
     def test_export_with_map_zero_sized_tensor(self):
         from functorch.experimental.control_flow import map
 
@@ -1631,7 +1607,7 @@
 
         self.assertTrue(has_sym_size)
 
-    @config.patch(dynamic_shapes=True)
+    @patch.object(torch._dynamo.config, "dynamic_shapes", True)
     def test_dynamic_slicing(self):
         def f(x):
             return x[: x.shape[0] - 2, x.shape[1] - 1 :: 2]
@@ -1669,7 +1645,7 @@
         self.assertEqual(count, 3)
         self.assertEqual(gm_torch_mode(inp).shape, f(inp).shape)
 
-    @config.patch(dynamic_shapes=True)
+    @patch.object(torch._dynamo.config, "dynamic_shapes", True)
     def test_dynamic_slicing_invalid(self):
         def g(x, y):
             return x[y : x.shape[0]]
@@ -1686,12 +1662,8 @@
                 tracing_mode="symbolic",
             )
 
-<<<<<<< HEAD
-    @config.patch(dynamic_shapes=True)
-=======
     @patch.object(torch._dynamo.config, "dynamic_shapes", True)
     @patch.object(torch._dynamo.config, "capture_scalar_outputs", True)
->>>>>>> bf2e2fea
     def test_dynamic_slicing_simple(self):
         def f(x):
             return x[slice(None, None, None)]
