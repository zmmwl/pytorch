--- conflicted
+++ resolved
@@ -969,11 +969,7 @@
   // expand mask to [B, H, T, T] and treat it like regular mask
   // TODO We should have special fast kernel for TxT mask as well
   bool is_TxT_mask = input_.dim() == 4 && mask_.dim() == 2 && input_.size(3) == mask_.size(1) && input_.size(2) == mask_.size(0) && mask_.size(0) == mask_.size(1);
-<<<<<<< HEAD
-  TORCH_CHECK(mask_.sizes() == input_.sizes() || is_BxT_mask || is_TxT_mask, "Mask shape should match input. mask: ", mask_.sizes(), " input: ", input_.sizes());
-=======
   TORCH_CHECK(mask_.sizes() == input_.sizes() || is_BxT_mask || is_TxT_mask, "Mask shape should match input");
->>>>>>> 8d93f6b4
 
   auto input = input_.dim() == 0 ? input_.view(1) : input_;
   auto mask = mask_.dim() == 0 ? mask_.view(1) : mask_;
