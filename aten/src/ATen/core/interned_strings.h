#pragma once
#include <vector>
#include <cstdint>
#include <string>
#include <unordered_map>
#include <algorithm>

#include <c10/macros/Macros.h>

#include <ATen/core/aten_interned_strings.h>
#include <ATen/core/symbol.h>

namespace c10 {

#define FORALL_NS_SYMBOLS(_)         \
  _(namespaces, prim)                \
  _(namespaces, prims)               \
  _(namespaces, nvprims)             \
  _(namespaces, aten)                \
  _(namespaces, cuda)                \
  _(namespaces, onnx)                \
  _(namespaces, attr)                \
  _(namespaces, scope)               \
  _(namespaces, user)                \
  _(namespaces, _caffe2)             \
  _(namespaces, dimname)             \
  _(namespaces, namespaces)          \
  _(prim, Assign)                    \
  _(prim, BroadcastingChunk)         \
  _(prim, BroadcastSizes)            \
  _(prim, ReductionSizes)            \
  _(prim, Constant)                  \
  _(prim, ChunkSizes)                \
  _(prim, ConstantMKLDNNTensor)      \
  _(prim, BroadcastMKLDNNTensors)    \
  _(prim, MKLDNNGroup)               \
  _(prim, MKLDNNHardSwish)           \
  _(prim, MKLDNNHardSigmoid)         \
  _(prim, MKLDNNHardTanh)            \
  _(prim, MKLDNNClamp)               \
  _(prim, StaticRuntimeCopyOuts)     \
  _(prim, Drop)                      \
  _(prim, Eval)                      \
  _(prim, Expand) /* onnx */         \
  _(prim, FusionGroup)               \
  _(prim, CudaFusionGroup)           \
  _(prim, CudaFusionGuard)           \
  _(prim, oneDNNFusionGroup)         \
  _(prim, oneDNNFusionGuard)         \
  _(prim, FunctionalGraph)           \
  _(prim, add_optional)              \
<<<<<<< HEAD
  _(prim, expand_copy)               \
  _(prim, expand_as_copy)            \
  _(prim, flatten_copy)              \
=======
  _(prim, view_copy)                 \
>>>>>>> fca6ed02
  _(prim, permute_copy)              \
  _(prim, reshape_copy)              \
  _(prim, squeeze_copy)              \
  _(prim, t_copy)                    \
  _(prim, transpose_copy)            \
  _(prim, unsqueeze_copy)            \
  _(prim, view_copy)                 \
  _(prim, DifferentiableGraph)       \
  _(prim, TensorExprGroup)           \
  _(prim, TensorExprDynamicGroup)    \
  _(prim, StaticSubgraph)            \
  _(prim, If)                        \
  _(prim, Jump) /* debug */          \
  _(prim, JumpNZ) /* debug */        \
  _(prim, JumpZ) /* debug */         \
  _(prim, Load)                      \
  _(prim, Loop)                      \
  _(prim, Param)                     \
  _(prim, PackPadded) /* onnx */     \
  _(prim, PadPacked) /* onnx */      \
  _(prim, Placeholder) /* debug */   \
  _(prim, Print)                     \
  _(prim, EmptyListLiteral)          \
  _(prim, LegacyTypedConstructor)    \
  _(prim, PythonOp)                  \
  _(prim, IgnoredPythonOp)           \
  _(prim, Reverse)                   \
  _(prim, Return)                    \
  _(prim, ReturnStmt)                \
  _(prim, BreakStmt)                 \
  _(prim, ContinueStmt)              \
  _(prim, ComprehensionScope)        \
  _(prim, Store)                     \
  _(prim, AutogradZero)              \
  _(prim, AutogradAnyNonZero)        \
  _(prim, AutogradAllNonZero)        \
  _(prim, AutogradAllZero)           \
  _(prim, Starred)                   \
  _(prim, TupleConstruct)            \
  _(prim, TupleUnpack)               \
  _(prim, TupleIndex)                \
  _(prim, TupleSlice)                \
  _(prim, ListConstruct)             \
  _(prim, ListUnpack)                \
  _(prim, DictConstruct)             \
  _(prim, ModuleContainerIndex)      \
  _(prim, EnumName)                  \
  _(prim, EnumValue)                 \
  _(prim, StringIndex)               \
  _(prim, NumToTensor)               \
  _(prim, Uninitialized)             \
  _(prim, VarConcat)                 \
  _(prim, VarStack)                  \
  _(prim, With)                      \
  _(prim, Enter)                     \
  _(prim, Exit)                      \
  _(prim, IfThenElse)                \
  _(aten, Bool)                      \
  _(aten, Int)                       \
  _(aten, FloatImplicit)             \
  _(aten, ComplexImplicit)           \
  _(aten, IntImplicit)               \
  _(aten, ScalarImplicit)            \
  _(aten, Float)                     \
  _(aten, Complex)                   \
  _(aten, str)                       \
  _(aten, Delete)                    \
  _(prim, device)                    \
  _(prim, dtype)                     \
  _(prim, layout)                    \
  _(prim, id)                        \
  _(prim, requires_grad)             \
  _(prim, MakeTestTensor) /* test */ \
  _(prim, AutogradAdd)               \
  _(prim, GradOf)                    \
  _(aten, grad)                      \
  _(aten, backward)                  \
  _(prim, Guard)                     \
  _(prim, BailOut)                   \
  _(prim, TypeCheck)                 \
  _(prim, RequiresGradCheck)         \
  _(prim, FallbackGraph)             \
  _(prim, FusedConcat)               \
  _(prim, ConstantChunk)             \
  _(prim, MMTreeReduce)              \
  _(prim, MMBatchSide)               \
  _(prim, list)                      \
  _(prim, dict)                      \
  _(prim, min)                       \
  _(prim, max)                       \
  _(prim, abs)                       \
  _(aten, divmod)                    \
  _(prim, zip)                       \
  _(prim, enumerate)                 \
  _(prim, range)                     \
  _(prim, rangelist)                 \
  _(prim, isinstance)                \
  _(prim, tolist)                    \
  _(prim, unchecked_cast)            \
  _(aten, _grad_sum_to_size)         \
  _(aten, _size_if_not_equal)        \
  _(aten, _ncf_unsqueeze)            \
  _(aten, warn)                      \
  _(aten, sorted)                    \
  _(aten, floordiv)                  \
  _(aten, __range_length)            \
  _(aten, __derive_index)            \
  _(aten, __round_to_zero_floordiv)  \
  _(aten, is_scripting)              \
  _(aten, _unwrap_optional)          \
  _(prim, fork)                      \
  _(prim, forkClosure)               \
  _(prim, RaiseException)            \
  _(prim, Closure)                   \
  _(prim, CreateObject)              \
  _(prim, SetAttr)                   \
  _(prim, GetAttr)                   \
  _(prim, HasAttr)                   \
  _(prim, profile)                   \
  _(prim, profile_ivalue)            \
  _(prim, AddStatValue)              \
  _(prim, TimePoint)                 \
  _(prim, CallFunction)              \
  _(prim, CallMethod)                \
  _(prim, LoopContinuation)          \
  _(prim, annotate)                  \
  _(prim, TracedModuleForward)       \
  _(prim, TracedFork)                \
  _(prim, TracedAttr)                \
  _(prim, rpc_async)                 \
  _(prim, rpc_sync)                  \
  _(prim, rpc_remote)                \
  _(prim, is_cuda)                   \
  _(aten, append)                    \
  _(aten, as_tensor)                 \
  _(aten, adaptive_avg_pool2d_backward) \
  _(aten, dim)                       \
  _(aten, format)                    \
  _(aten, percentFormat)             \
  _(aten, __not__)                   \
  _(aten, __is__)                    \
  _(aten, __isnot__)                 \
  _(aten, _ger)                      \
  _(aten, __getitem__)               \
  _(aten, _set_item)                 \
  _(aten, manual_seed)               \
  _(aten, device)                    \
  _(aten, hash)                      \
  _(aten, len)                       \
  _(aten, list)                      \
  _(aten, dict)                      \
  _(aten, wait)                      \
  _(aten, save)                      \
  _(aten, keys)                      \
  _(aten, ord)                       \
  _(aten, chr)                       \
  _(aten, hex)                       \
  _(aten, oct)                       \
  _(aten, clear)                     \
  _(aten, setdefault)                \
  _(aten, bin)                       \
  _(aten, pop)                       \
  _(aten, insert)                    \
  _(aten, tensor)                    \
  _(prim, unchecked_unwrap_optional) \
  _(aten, __contains__)              \
  _(prim, BailoutTemplate)           \
  _(prim, grad)                      \
  _(cuda, _set_device)               \
  _(cuda, set_stream)                \
  _(cuda, _current_device)           \
  _(cuda, synchronize)               \
  _(aten, has_torch_function)        \
  _(aten, is_autocast_enabled)       \
  _(aten, is_autocast_cpu_enabled)   \
  FORALL_ATEN_BASE_SYMBOLS(_)        \
  _(onnx, Add)                       \
  _(onnx, Concat)                    \
  _(onnx, Constant)                  \
  _(onnx, ConstantFill)              \
  _(onnx, Div)                       \
  _(onnx, GRU)                       \
  _(onnx, Gather)                    \
  _(onnx, Gemm)                      \
  _(onnx, LSTM)                      \
  _(onnx, MatMul)                    \
  _(onnx, Min)                       \
  _(onnx, Mul)                       \
  _(onnx, Pow)                       \
  _(onnx, RNN)                       \
  _(onnx, Shape)                     \
  _(onnx, Size)                      \
  _(onnx, Slice)                     \
  _(onnx, Softmax)                   \
  _(onnx, Squeeze)                   \
  _(onnx, Sub)                       \
  _(onnx, Transpose)                 \
  _(onnx, Unsqueeze)                 \
  _(onnx, Loop)                      \
  _(onnx, If)                        \
  _(onnx, Reshape)                   \
  _(onnx, Expand)                    \
  _(onnx, Equal)                     \
  _(onnx, Greater)                   \
  _(onnx, GreaterOrEqual)            \
  _(onnx, Less)                      \
  _(onnx, LessOrEqual)               \
  _(onnx, Not)                       \
  _(aten, ATen)                      \
  _(onnx, Split)                     \
  _(onnx, ConstantOfShape)           \
  _(onnx, Cast)                      \
  _(onnx, Mod)                       \
  _(onnx, Sqrt)                      \
  _(onnx, SplitToSequence)           \
  _(onnx, SequenceAt)                \
  _(onnx, SequenceConstruct)         \
  _(onnx, SequenceEmpty)             \
  _(onnx, SequenceInsert)            \
  _(onnx, SequenceErase)             \
  _(onnx, ConcatFromSequence)        \
  _(onnx, Identity)                  \
  _(onnx, SoftmaxCrossEntropyLoss)   \
  _(onnx, NegativeLogLikelihoodLoss) \
  _(onnx, LogSoftmax)                \
  _(onnx, ReduceL1)                  \
  _(onnx, ReduceL2)                  \
  _(onnx, Conv)                      \
  _(onnx, BatchNormalization)        \
  _(onnx, ReduceMean)                \
  _(onnx, ReduceProd)                \
  _(onnx, Relu)                      \
  _(onnx, Neg)                       \
  _(onnx, NonZero)                   \
  _(onnx, Range)                     \
  _(onnx, Tile)                      \
  _(onnx, Where)                     \
  _(onnx, Optional)                  \
  _(onnx, OptionalGetElement)        \
  _(onnx, OptionalHasElement)        \
  FORALL_ATTR_BASE_SYMBOLS(_)        \
  _(attr, Subgraph)                  \
  _(attr, ReverseSubgraph)           \
  _(attr, f_real_outputs)            \
  _(attr, df_input_vjps)             \
  _(attr, df_input_captured_inputs)  \
  _(attr, df_input_captured_outputs) \
  _(attr, df_output_vjps)            \
  _(attr, axes)                      \
  _(attr, symbolic_shape_inputs)     \
  _(attr, allow_stack_outputs)       \
  _(attr, striding_inputs_desc)      \
  _(attr, striding_outputs_desc)     \
  _(attr, broadcast)                 \
  _(attr, direction)                 \
  _(attr, ends)                      \
  _(attr, inplace)                   \
  _(attr, input_as_shape)            \
  _(attr, is_zero)                   \
  _(attr, num_none)                  \
  _(attr, num_present)               \
  _(attr, perm)                      \
  _(attr, starts)                    \
  _(attr, profiled_type)             \
  _(attr, transA)                    \
  _(attr, transB)                    \
  _(attr, name)                      \
  _(attr, module)                    \
  _(attr, beg)                       \
  _(attr, idx)                       \
  _(attr, split)                     \
  _(attr, slot)                      \
  _(attr, kinds)                     \
  _(attr, types)                     \
  _(attr, scope)                     \
  _(attr, keepdims)                  \
  _(attr, cache_id)                  \
  _(attr, new_axis)                  \
  _(attr, warn_id)                   \
  _(attr, output_layouts)            \
  _(attr, allowzero)                 \
  _(attr, seen_none)                 \
  _(attr, overload_name)

enum class _keys : unique_t {
    #define DEFINE_KEY(ns, s) ns##_##s,
    FORALL_NS_SYMBOLS(DEFINE_KEY)
    #undef DEFINE_KEY
    num_symbols
};

#define DEFINE_SYMBOL(ns, s) \
  namespace ns { constexpr Symbol s(static_cast<unique_t>(_keys::ns##_##s)); }
FORALL_NS_SYMBOLS(DEFINE_SYMBOL)
#undef DEFINE_SYMBOL

} // namespace c10<|MERGE_RESOLUTION|>--- conflicted
+++ resolved
@@ -49,20 +49,16 @@
   _(prim, oneDNNFusionGuard)         \
   _(prim, FunctionalGraph)           \
   _(prim, add_optional)              \
-<<<<<<< HEAD
   _(prim, expand_copy)               \
   _(prim, expand_as_copy)            \
   _(prim, flatten_copy)              \
-=======
   _(prim, view_copy)                 \
->>>>>>> fca6ed02
   _(prim, permute_copy)              \
   _(prim, reshape_copy)              \
   _(prim, squeeze_copy)              \
   _(prim, t_copy)                    \
   _(prim, transpose_copy)            \
   _(prim, unsqueeze_copy)            \
-  _(prim, view_copy)                 \
   _(prim, DifferentiableGraph)       \
   _(prim, TensorExprGroup)           \
   _(prim, TensorExprDynamicGroup)    \
